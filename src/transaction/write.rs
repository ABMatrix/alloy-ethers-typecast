--- conflicted
+++ resolved
@@ -51,16 +51,7 @@
 
         info!("Transaction submitted. Awaiting block confirmations...");
 
-<<<<<<< HEAD
-        let tx_confirmation = pending_tx.confirmations(0).await.map_err(|err| {
-            WritableClientError::WriteError(format!(
-                "Failed to confirm transaction: {}",
-                err.to_string()
-            ))
-        })?;
-=======
         let tx_confirmation = pending_tx.confirmations(4).await?;
->>>>>>> cfa3ae2f
 
         let tx_receipt = match tx_confirmation {
             Some(receipt) => receipt,
